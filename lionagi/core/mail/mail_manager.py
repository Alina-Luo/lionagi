from collections import deque
from pydantic import Field
from lionagi.libs import AsyncUtil
from lionagi.core.collections.abc import Executable, Element
from lionagi.core.collections import Exchange
from lionagi.core.collections.util import to_list_type, get_lion_id
from .mail import Mail, Package
from lionagi.core.collections import Pile, pile


class MailManager(Element, Executable):
    """
    Manages the sending, receiving, and storage of mail items between various sources.

    This class acts as a central hub for managing mail transactions within a system. It allows for the addition
    and deletion of sources, and it handles the collection and dispatch of mails to and from these sources.

    Attributes:
            sources (Dict[str, Any]): A dictionary mapping source identifiers to their attributes.
            mails (Dict[str, Dict[str, deque]]): A nested dictionary storing queued mail items, organized by recipient
                    and sender.
    """

    sources: Pile[Element] = Field(
        default_factory=lambda: pile(),
        description="The pile of managed sources",
    )

    mails: dict[str, dict[str, deque]] = Field(
        default_factory=dict,
        description="The mails waiting to be sent",
        examples=["{'recipient_id': {'sender_id': deque()}}"],
    )

    execute_stop: bool = Field(
        False, description="A flag indicating whether to stop execution."
    )

    def __init__(self, sources=None):
        super().__init__()
        if sources:
            self.add_sources(sources)

    def add_sources(self, sources):
        try:
            sources = to_list_type(sources)
            self.sources.include(sources)
            for item in sources:
                self.mails[item.ln_id] = {}
        except Exception as e:
            raise ValueError(f"Failed to add source. Error {e}")

    @staticmethod
    def create_mail(sender, recipient, category, package):
        pack = Package(category=category, package=package)
        mail = Mail(
            sender=sender,
            recipient=recipient,
            package=pack,
        )
        return mail

    def delete_source(self, source_id):
        if source_id not in self.sources:
            raise ValueError(f"Source {source_id} does not exist.")
        self.sources.pop(source_id)
        self.mails.pop(source_id)

    def collect(self, sender):
        if sender not in self.sources:
            raise ValueError(f"Sender source {sender} does not exist.")
<<<<<<< HEAD
        mailbox = self.sources[sender] if isinstance(self.sources[sender], Exchange) else self.sources[sender].mailbox
        while mailbox.pending_outs.size() > 0:
=======
        mailbox = (
            self.sources[sender]
            if isinstance(self.sources[sender], Exchange)
            else self.sources[sender].mailbox
        )
        while mailbox.pending_outs:
>>>>>>> b5920efe
            mail_id = mailbox.pending_outs.popleft()
            mail = mailbox.pile.pop(mail_id)
            if mail.recipient not in self.sources:
                raise ValueError(f"Recipient source {mail.recipient} does not exist")
            if mail.sender not in self.mails[mail.recipient]:
                self.mails[mail.recipient].update({mail.sender: deque()})
            self.mails[mail.recipient][mail.sender].append(mail)

    def send(self, recipient):
        if recipient not in self.sources:
            raise ValueError(f"Recipient source {recipient} does not exist.")
        if not self.mails[recipient]:
            return
        for key in list(self.mails[recipient].keys()):
            pending_mails = self.mails[recipient].pop(key)
            mailbox = (
                self.sources[recipient]
                if isinstance(self.sources[recipient], Exchange)
                else self.sources[recipient].mailbox
            )
            while pending_mails:
                mail = pending_mails.popleft()
                mailbox.include(mail, "in")

    def collect_all(self):
        for source in self.sources:
            self.collect(get_lion_id(source))

    def send_all(self):
        for source in self.sources:
            self.send(get_lion_id(source))

    async def execute(self, refresh_time=1):
        while not self.execute_stop:
            self.collect_all()
            self.send_all()
            await AsyncUtil.sleep(refresh_time)<|MERGE_RESOLUTION|>--- conflicted
+++ resolved
@@ -69,17 +69,8 @@
     def collect(self, sender):
         if sender not in self.sources:
             raise ValueError(f"Sender source {sender} does not exist.")
-<<<<<<< HEAD
         mailbox = self.sources[sender] if isinstance(self.sources[sender], Exchange) else self.sources[sender].mailbox
         while mailbox.pending_outs.size() > 0:
-=======
-        mailbox = (
-            self.sources[sender]
-            if isinstance(self.sources[sender], Exchange)
-            else self.sources[sender].mailbox
-        )
-        while mailbox.pending_outs:
->>>>>>> b5920efe
             mail_id = mailbox.pending_outs.popleft()
             mail = mailbox.pile.pop(mail_id)
             if mail.recipient not in self.sources:
