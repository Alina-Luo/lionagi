--- conflicted
+++ resolved
@@ -1,645 +1,364 @@
-"""
-This module contains the Branch class, which represents a branch in a conversation tree.
-"""
-
-from collections import deque
-from typing import Any, TypeVar, Callable
-
-from lionagi.libs.sys_util import PATH_TYPE
-from lionagi.libs import StatusTracker, BaseService, convert, dataframe
-
-<<<<<<< HEAD
-from lionagi.core.branch.base.base_branch import BaseBranch
-from lionagi.core.messages.system import System
-from lionagi.core.mail.schema import BaseMail
-
-from lionagi.core.branch.base.util import MessageUtil
-=======
-from ..schema import TOOL_TYPE, Tool, DataLogger
-from ..tool import ToolManager, func_to_tool
-
-from ..messages import System
-from ..mail import BaseMail
->>>>>>> 4447d11d
-
-from .util import MessageUtil
-from .base_branch import BaseBranch
-from .branch_flow_mixin import BranchFlowMixin
-
-from dotenv import load_dotenv
-
-load_dotenv()
-
-T = TypeVar("T", bound=Tool)
-
-
-class Branch(BaseBranch, BranchFlowMixin):
-    """
-<<<<<<< HEAD
-    Represents a conversational branch, encapsulating messaging, tools, and service integration.
-
-    A Branch is a key component in managing conversational flows, tools, and external services
-    within a conversational AI framework. It extends the BaseBranch with additional functionalities
-    such as tool management, service interactions, and the ability to send and receive packaged data
-    (mails) between branches or external services.
-
-    Attributes:
-        branch_name (str | None): Optional name for the branch.
-        system (dict | list | System | None): System configuration or predefined system messages.
-        messages (dataframe.ln_DataFrame | None): Dataframe containing the messages within the branch.
-        service (BaseService | None): The service associated with this branch for external API calls.
-        sender (str | None): Default identifier for the sender of messages from this branch.
-        llmconfig (dict[str, str | int | dict] | None): Configuration details for language model interactions.
-        tools (list[Callable | Tool] | None): List of tools or callable functions registered to the branch.
-        datalogger (DataLogger | None): Logger for tracking branch operations and data flows.
-        persist_path (PATH_TYPE | None): Filesystem path for persisting branch data, if necessary.
-        tool_manager (ToolManager | None): Manages the registration and invocation of tools within the branch.
-        status_tracker (StatusTracker): Tracks the status of various operations within the branch.
-        pending_ins (dict): A dictionary holding pending incoming mails, categorized by sender.
-        pending_outs (deque): A queue of pending outgoing mails to be processed or sent.
-
-    The Branch class facilitates the creation of complex conversational flows, tool integrations,
-    and interactions with external services, providing a robust framework for developing advanced
-    conversational AI applications.
-
-    Example:
-        >>> branch = Branch(name="CustomerSupport", service=my_service, llmconfig=my_llm_config)
-        >>> branch.register_tools([my_tool])
-        >>> branch.send(recipient="other_branch", category="tools", package=my_tool)
-=======
-    Represents a branch in a conversation tree.
-
-    Attributes:
-        sender (str): The sender of the branch (default: "system").
-        tool_manager (ToolManager): The tool manager for the branch.
-        service (BaseService): The service associated with the branch.
-        llmconfig (dict): The configuration for the language model.
-        status_tracker (StatusTracker): The status tracker for the branch.
-        pending_ins (dict): The pending incoming mails for the branch.
-        pending_outs (deque): The pending outgoing mails for the branch.
-
-    Methods:
-        __init__(self, name=None, system=None, messages=None, service=None, sender=None,
-                 llmconfig=None, tools=None, datalogger=None, persist_path=None,
-                 tool_manager=None, **kwargs) -> None:
-            Initializes the Branch instance.
-
-        from_csv(cls, filepath, name=None, service=None, llmconfig=None, tools=None,
-                 datalogger=None, persist_path=None, tool_manager=None, read_kwargs=None,
-                 **kwargs) -> Branch:
-            Creates a Branch instance from a CSV file.
-
-        from_json_string(cls, filepath, name=None, service=None, llmconfig=None, tools=None,
-                         datalogger=None, persist_path=None, tool_manager=None, read_kwargs=None,
-                         **kwargs) -> Branch:
-            Creates a Branch instance from a JSON string file.
-
-        messages_describe(self) -> dict[str, Any]:
-            Describes the messages in the branch.
-
-        has_tools(self) -> bool:
-            Checks if the branch has any registered tools.
-
-        merge_branch(self, branch: Branch, update=True) -> None:
-            Merges another branch into the current branch.
-
-        register_tools(self, tools: Union[Tool, list[Tool]]) -> None:
-            Registers tools in the branch's tool manager.
-
-        delete_tools(self, tools: Union[T, list[T], str, list[str]], verbose=True) -> bool:
-            Deletes tools from the branch's tool manager.
-
-        send(self, recipient: str, category: str, package: Any) -> None:
-            Sends a mail to a recipient.
-
-        receive(self, sender: str, messages=True, tools=True, service=True, llmconfig=True) -> None:
-            Receives mails from a sender and updates the branch accordingly.
-
-        receive_all(self) -> None:
-            Receives all pending mails and updates the branch accordingly.
-
-        _add_service(service, llmconfig) -> tuple[BaseService, dict]:
-            Adds a service and its configuration to the branch.
-
-        _is_invoked(self) -> bool:
-            Checks if the conversation has been invoked with an action response.
->>>>>>> 4447d11d
-    """
-
-    def __init__(
-        self,
-        name: str | None = None,
-        system: dict | list | System | None = None,
-        messages: dataframe.ln_DataFrame | None = None,
-        service: BaseService | None = None,
-        sender: str | None = None,
-        llmconfig: dict[str, str | int | dict] | None = None,
-        tools: list[Callable | Tool] | None = None,
-        datalogger: None | DataLogger = None,
-        persist_path: PATH_TYPE | None = None,  # instruction_sets=None,
-        tool_manager: ToolManager | None = None,
-        **kwargs,
-    ):
-        """
-<<<<<<< HEAD
-        Initializes a new Branch instance with various configurations.
-
-        Args:
-            name (str | None): Optional name for the branch.
-            system (dict | list | System | None): System configuration or messages.
-            messages (dataframe.ln_DataFrame | None): Initial messages for the branch.
-            service (BaseService | None): The service associated with this branch.
-            sender (str | None): Default sender for messages from this branch.
-            llmconfig (dict[str, str | int | dict] | None): LLM configuration.
-            tools (list[Callable | Tool] | None): List of tools or functions to be registered.
-            datalogger (DataLogger | None): Optional data logger for branch operations.
-            persist_path (PATH_TYPE | None): File system path for data persistence.
-            tool_manager (ToolManager | None): Tool manager for handling tools.
-            **kwargs: Additional keyword arguments.
-=======
-        Initializes the Branch instance.
-
-        Args:
-            name (str): The name of the branch (optional).
-            system (dict | list | System): The system message for the branch (optional).
-            messages (dataframe.ln_DataFrame): The messages in the branch (optional).
-            service (BaseService): The service associated with the branch (optional).
-            sender (str): The sender of the branch (optional, default: "system").
-            llmconfig (dict[str, str | int | dict]): The configuration for the language model (optional).
-            tools (list[Callable | Tool]): The tools to register in the branch (optional).
-            datalogger (DataLogger): The data logger for the branch (optional).
-            persist_path (PATH_TYPE): The path to persist the branch data (optional).
-            tool_manager (ToolManager): The tool manager for the branch (optional).
-            **kwargs: Additional keyword arguments.
-
-        Raises:
-            TypeError: If there is an error in registering the tools.
->>>>>>> 4447d11d
-        """
-
-        super().__init__(
-            messages=messages,
-            datalogger=datalogger,
-            persist_path=persist_path,
-            name=name,
-            **kwargs,
-        )
-
-<<<<<<< HEAD
-        # add branch name
-        self.name = name
-=======
->>>>>>> 4447d11d
-        self.sender = sender or "system"
-        self.tool_manager = tool_manager or ToolManager()
-
-        if tools:
-            try:
-                tools_ = []
-                _tools = convert.to_list(tools)
-                for i in _tools:
-                    if isinstance(i, Tool):
-                        tools_.append(i)
-                    else:
-                        tools_.append(func_to_tool(i))
-
-                self.register_tools(tools_)
-            except Exception as e:
-                raise TypeError(f"Error in registering tools: {e}") from e
-
-        self.service, self.llmconfig = self._add_service(service, llmconfig)
-        self.status_tracker = StatusTracker()
-
-        # add instruction sets
-        # self.instruction_sets = instruction_sets
-
-        self.pending_ins = {}
-        self.pending_outs = deque()
-
-<<<<<<< HEAD
-    @property
-    def has_tools(self) -> bool:
-        """
-        Checks if the branch has any tools registered.
-
-        Returns:
-            bool: True if there are tools registered, False otherwise.
-=======
-        if system is not None:
-            self.add_message(system=system)
-
-    @classmethod
-    def from_csv(
-        cls,
-        filepath,
-        name: str | None = None,
-        service: BaseService | None = None,
-        llmconfig: dict[str, str | int | dict] | None = None,
-        tools: TOOL_TYPE | None = None,
-        datalogger: None | DataLogger = None,
-        persist_path: PATH_TYPE | None = None,  # instruction_sets=None,
-        tool_manager: ToolManager | None = None,
-        read_kwargs=None,
-        **kwargs,
-    ) -> "Branch":
-        """
-        Creates a Branch instance from a CSV file.
-
-        Args:
-            filepath: The path to the CSV file.
-            name (str): The name of the branch (optional).
-            service (BaseService): The service associated with the branch (optional).
-            llmconfig (dict[str, str | int | dict]): The configuration for the language model (optional).
-            tools (TOOL_TYPE): The tools to register in the branch (optional).
-            datalogger (DataLogger): The data logger for the branch (optional).
-            persist_path (PATH_TYPE): The path to persist the branch data (optional).
-            tool_manager (ToolManager): The tool manager for the branch (optional).
-            read_kwargs: Additional keyword arguments for reading the CSV file (optional).
-            **kwargs: Additional keyword arguments.
-
-        Returns:
-            Branch: The created Branch instance.
-        """
-        return cls._from_csv(
-            filepath=filepath,
-            read_kwargs=read_kwargs,
-            name=name,
-            service=service,
-            llmconfig=llmconfig,
-            tools=tools,
-            datalogger=datalogger,
-            persist_path=persist_path,
-            # instruction_sets=instruction_sets,
-            tool_manager=tool_manager,
-            **kwargs,
-        )
-
-    @classmethod
-    def from_json_string(
-        cls,
-        filepath,
-        name: str | None = None,
-        service: BaseService | None = None,
-        llmconfig: dict[str, str | int | dict] | None = None,
-        tools: TOOL_TYPE | None = None,
-        datalogger: None | DataLogger = None,
-        persist_path: PATH_TYPE | None = None,  # instruction_sets=None,
-        tool_manager: ToolManager | None = None,
-        read_kwargs=None,
-        **kwargs,
-    ) -> "Branch":
-        """
-        Creates a Branch instance from a JSON string file.
-
-        Args:
-            filepath: The path to the JSON string file.
-            name (str): The name of the branch (optional).
-            service (BaseService): The service associated with the branch (optional).
-            llmconfig (dict[str, str | int | dict]): The configuration for the language model (optional).
-            tools (TOOL_TYPE): The tools to register in the branch (optional).
-            datalogger (DataLogger): The data logger for the branch (optional).
-            persist_path (PATH_TYPE): The path to persist the branch data (optional).
-            tool_manager (ToolManager): The tool manager for the branch (optional).
-            read_kwargs: Additional keyword arguments for reading the JSON string file (optional).
-            **kwargs: Additional keyword arguments.
-
-        Returns:
-            Branch: The created Branch instance.
-        """
-        return cls._from_json(
-            filepath=filepath,
-            read_kwargs=read_kwargs,
-            name=name,
-            service=service,
-            llmconfig=llmconfig,
-            tools=tools,
-            datalogger=datalogger,
-            persist_path=persist_path,
-            # instruction_sets=instruction_sets,
-            tool_manager=tool_manager,
-            **kwargs,
-        )
-
-    def messages_describe(self) -> dict[str, Any]:
-        """
-        Describes the messages in the branch.
-
-        Returns:
-            dict[str, Any]: A dictionary describing the messages in the branch.
-        """
-        return dict(
-            total_messages=len(self.messages),
-            summary_by_role=self._info(),
-            summary_by_sender=self._info(use_sender=True),
-            # instruction_sets=self.instruction_sets,
-            registered_tools=self.tool_manager.registry,
-            messages=[msg.to_dict() for _, msg in self.messages.iterrows()],
-        )
-
-    @property
-    def has_tools(self) -> bool:
-        """
-        Checks if the branch has any registered tools.
-
-        Returns:
-            bool: True if the branch has registered tools, False otherwise.
->>>>>>> 4447d11d
-        """
-        return self.tool_manager.registry != {}
-
-    # todo: also update other attributes
-    def merge_branch(self, branch: "Branch", update: bool = True) -> None:
-        """
-<<<<<<< HEAD
-        Merges another branch into this one, including messages and tools.
-
-        Args:
-            branch (Branch): The branch to merge into this one.
-            update (bool): If True, updates the tool registry and other attributes. Defaults to True.
-        """
-=======
-        Merges another branch into the current branch.
->>>>>>> 4447d11d
-
-        Args:
-            branch (Branch): The branch to merge.
-            update (bool): Whether to update the existing attributes or add new ones (default: True).
-        """
-        message_copy = branch.messages.copy()
-        self.messages = self.messages.merge(message_copy, how="outer")
-        self.datalogger.extend(branch.datalogger.log)
-
-        if update:
-            # self.instruction_sets.update(branch.instruction_sets)
-            self.tool_manager.registry.update(branch.tool_manager.registry)
-        else:
-            for key, value in branch.instruction_sets.items():
-                if key not in self.instruction_sets:
-                    self.instruction_sets[key] = value
-
-            for key, value in branch.tool_manager.registry.items():
-                if key not in self.tool_manager.registry:
-                    self.tool_manager.registry[key] = value
-
-    # ----- tool manager methods ----- #
-<<<<<<< HEAD
-    def register_tools(self, tools: TOOL_TYPE) -> None:
-        """
-        Registers a list of tools to the branch's tool manager.
-
-        Args:
-            tools (Union[Tool, list[Tool]]): The tool or list of tools to register.
-=======
-    def register_tools(
-        self, tools: Union[Tool, list[Tool | Callable], Callable]
-    ) -> None:
-        """
-        Registers tools in the branch's tool manager.
-
-        Args:
-            tools (Union[Tool, list[Tool]]): The tool(s) to register.
->>>>>>> 4447d11d
-        """
-        if not isinstance(tools, list):
-            tools = [tools]
-        self.tool_manager.register_tools(tools=tools)
-
-    def delete_tools(
-        self,
-        tools: TOOL_TYPE,
-        verbose: bool = True,
-    ) -> bool:
-        """
-<<<<<<< HEAD
-        Deletes specified tools from the branch's tool manager.
-
-        Args:
-            tools (Union[T, list[T], str, list[str]]): The tool(s) or tool name(s) to delete.
-            verbose (bool): If True, prints a confirmation message. Defaults to True.
-
-        Returns:
-            bool: True if tools were successfully deleted, False otherwise.
-=======
-        Deletes tools from the branch's tool manager.
-
-        Args:
-            tools (Union[T, list[T], str, list[str]]): The tool(s) to delete.
-            verbose (bool): Whether to print success/failure messages (default: True).
-
-        Returns:
-            bool: True if the tools were successfully deleted, False otherwise.
->>>>>>> 4447d11d
-        """
-        if not isinstance(tools, list):
-            tools = [tools]
-        if convert.is_same_dtype(tools, str):
-            for act_ in tools:
-                if act_ in self.tool_manager.registry:
-                    self.tool_manager.registry.pop(act_)
-            if verbose:
-                print("tools successfully deleted")
-            return True
-        elif convert.is_same_dtype(tools, Tool):
-            for act_ in tools:
-                if act_.schema_["function"]["name"] in self.tool_manager.registry:
-                    self.tool_manager.registry.pop(act_.schema_["function"]["name"])
-            if verbose:
-                print("tools successfully deleted")
-            return True
-        if verbose:
-            print("tools deletion failed")
-        return False
-
-    def send(self, recipient: str, category: str, package: Any) -> None:
-        """
-<<<<<<< HEAD
-        Sends a package to a specified recipient by adding it to the pending outbox.
-
-        This method packages the data into a BaseMail object and appends it to the
-        pending outbox queue for later processing or sending.
-
-        Args:
-            recipient (str): The identifier of the recipient.
-            category (str): The category of the message, helping the recipient handle it appropriately.
-            package (Any): The actual data or message to be sent.
-
-        Examples:
-            >>> branch.send(recipient="service", category="messages", package={"text": "Hello, world!"})
-=======
-        Sends a mail to a recipient.
-
-        Args:
-            recipient (str): The recipient of the mail.
-            category (str): The category of the mail.
-            package (Any): The package to send in the mail.
->>>>>>> 4447d11d
-        """
-        mail_ = BaseMail(
-            sender=self.sender, recipient=recipient, category=category, package=package
-        )
-        self.pending_outs.append(mail_)
-
-    def receive(
-        self,
-        sender: str,
-        messages: bool = True,
-        tools: bool = True,
-        service: bool = True,
-        llmconfig: bool = True,
-    ) -> None:
-        """
-<<<<<<< HEAD
-        Processes received mail packages based on sender and specified categories.
-
-        This method filters and applies packages from the pending incoming queue
-        based on specified categories such as messages, tools, service, and llmconfig.
-
-        Args:
-            sender (str): The identifier of the sender whose package is to be processed.
-            messages (bool): If True, processes received messages. Defaults to True.
-            tools (bool): If True, registers received tools. Defaults to True.
-            service (bool): If True, updates the branch service. Defaults to True.
-            llmconfig (bool): If True, updates the branch's LLM configuration. Defaults to True.
-
-        Raises:
-            ValueError: If no package is found from the specified sender or if the package format is invalid.
-
-        Examples:
-            >>> branch.receive(sender="other_branch", messages=True, tools=False)
-=======
-        Receives mails from a sender and updates the branch accordingly.
-
-        Args:
-            sender (str): The sender of the mails.
-            messages (bool): Whether to receive message updates (default: True).
-            tools (bool): Whether to receive tool updates (default: True).
-            service (bool): Whether to receive service updates (default: True).
-            llmconfig (bool): Whether to receive language model configuration updates (default: True).
-
-        Raises:
-            ValueError: If there are no packages from the specified sender.
-                        If the messages format is invalid.
-                        If the tools format is invalid.
-                        If the provider format is invalid.
-                        If the llmconfig format is invalid.
->>>>>>> 4447d11d
-        """
-        skipped_requests = deque()
-        if sender not in self.pending_ins:
-            raise ValueError(f"No package from {sender}")
-        while self.pending_ins[sender]:
-            mail_ = self.pending_ins[sender].popleft()
-
-            if mail_.category == "messages" and messages:
-                if not isinstance(mail_.package, dataframe.ln_DataFrame):
-                    raise ValueError("Invalid messages format")
-                MessageUtil.validate_messages(mail_.package)
-                self.messages = self.messages.merge(mail_.package, how="outer")
-
-            elif mail_.category == "tools" and tools:
-                if not isinstance(mail_.package, Tool):
-                    raise ValueError("Invalid tools format")
-                self.tool_manager.register_tools([mail_.package])
-
-            elif mail_.category == "provider" and service:
-                from lionagi.libs.ln_api import BaseService
-
-                if not isinstance(mail_.package, BaseService):
-                    raise ValueError("Invalid provider format")
-                self.service = mail_.package
-
-            elif mail_.category == "llmconfig" and llmconfig:
-                if not isinstance(mail_.package, dict):
-                    raise ValueError("Invalid llmconfig format")
-                self.llmconfig.update(mail_.package)
-
-            else:
-                skipped_requests.append(mail_)
-
-        self.pending_ins[sender] = skipped_requests
-        if self.pending_ins[sender] == deque():
-            self.pending_ins.pop(sender)
-
-    def receive_all(self) -> None:
-        """
-<<<<<<< HEAD
-        Processes all received mail packages from all senders.
-
-        This method automatically applies all pending incoming packages,
-        regardless of the sender, to the branch.
-
-        Examples:
-            >>> branch.receive_all()
-=======
-        Receives all pending mails and updates the branch accordingly.
->>>>>>> 4447d11d
-        """
-        for key in list(self.pending_ins.keys()):
-            self.receive(key)
-
-    @staticmethod
-    def _add_service(service, llmconfig):
-        """
-        Initializes the service and LLM configuration for the branch.
-
-        This static method provides a way to set up the service and LLM configuration
-        based on provided parameters or defaults to a suitable service and configuration.
-
-        Args:
-            service (BaseService | None): The service to be used by the branch.
-            llmconfig (dict | None): The LLM configuration for the branch.
-
-        Returns:
-            tuple: A tuple containing the initialized service and LLM configuration.
-
-        Raises:
-            ValueError: If no suitable service is available or specified.
-
-        Examples:
-            >>> service, llmconfig = Branch._add_service(None, None)
-        """
-        from lionagi.integrations.provider.oai import OpenAIService
-
-        if service is None:
-            try:
-                from lionagi.integrations.provider import Services
-
-                service = Services.OpenAI()
-
-            except:
-                raise ValueError("No available service")
-        if llmconfig is None:
-            if isinstance(service, OpenAIService):
-                from lionagi.integrations.config import oai_schema
-
-                llmconfig = oai_schema["chat/completions"]["config"]
-            else:
-                llmconfig = {}
-        return service, llmconfig
-
-    def _is_invoked(self) -> bool:
-        """
-        Checks if the conversation has been invoked with an action response.
-
-<<<<<<< HEAD
-        This method determines whether the latest message in the conversation
-        includes an action response, indicating that a specific action or command
-        has been invoked.
-=======
-        Returns:
-                bool: True if the conversation has been invoked, False otherwise.
->>>>>>> 4447d11d
-
-        Returns:
-            bool: True if the latest message includes an action response, False otherwise.
-        """
-        content = self.messages.iloc[-1]["content"]
-        try:
-            if convert.to_dict(content)["action_response"].keys() >= {
-                "function",
-                "arguments",
-                "output",
-            }:
-                return True
-        except Exception:
-            return False+# """
+# This module contains the Branch class, which represents a branch in a conversation tree.
+# """
+
+# from collections import deque
+# from typing import Any, TypeVar, Callable
+
+# from lionagi.libs.sys_util import PATH_TYPE
+# from lionagi.libs import StatusTracker, BaseService, convert, dataframe
+
+# from ..schema import TOOL_TYPE, Tool, DataLogger
+# from ..tool import ToolManager, func_to_tool
+
+# from lionagi.core.branch.base.base_branch import BaseBranch
+# from lionagi.core.messages.system import System
+# from lionagi.core.mail.schema import BaseMail
+
+# from lionagi.core.branch.base.util import MessageUtil
+
+# from .util import MessageUtil
+# from .base_branch import BaseBranch
+# from .branch_flow_mixin import BranchFlowMixin
+
+# from dotenv import load_dotenv
+
+# load_dotenv()
+
+# T = TypeVar("T", bound=Tool)
+
+
+# class Branch(BaseBranch, BranchFlowMixin):
+#     """
+#     Represents a conversational branch, encapsulating messaging, tools, and service integration.
+
+#     A Branch is a key component in managing conversational flows, tools, and external services
+#     within a conversational AI framework. It extends the BaseBranch with additional functionalities
+#     such as tool management, service interactions, and the ability to send and receive packaged data
+#     (mails) between branches or external services.
+
+#     Attributes:
+#         branch_name (str | None): Optional name for the branch.
+#         system (dict | list | System | None): System configuration or predefined system messages.
+#         messages (dataframe.ln_DataFrame | None): Dataframe containing the messages within the branch.
+#         service (BaseService | None): The service associated with this branch for external API calls.
+#         sender (str | None): Default identifier for the sender of messages from this branch.
+#         llmconfig (dict[str, str | int | dict] | None): Configuration details for language model interactions.
+#         tools (list[Callable | Tool] | None): List of tools or callable functions registered to the branch.
+#         datalogger (DataLogger | None): Logger for tracking branch operations and data flows.
+#         persist_path (PATH_TYPE | None): Filesystem path for persisting branch data, if necessary.
+#         tool_manager (ToolManager | None): Manages the registration and invocation of tools within the branch.
+#         status_tracker (StatusTracker): Tracks the status of various operations within the branch.
+#         pending_ins (dict): A dictionary holding pending incoming mails, categorized by sender.
+#         pending_outs (deque): A queue of pending outgoing mails to be processed or sent.
+
+#     The Branch class facilitates the creation of complex conversational flows, tool integrations,
+#     and interactions with external services, providing a robust framework for developing advanced
+#     conversational AI applications.
+
+#     Example:
+#         >>> branch = Branch(name="CustomerSupport", service=my_service, llmconfig=my_llm_config)
+#         >>> branch.register_tools([my_tool])
+#         >>> branch.send(recipient="other_branch", category="tools", package=my_tool)
+#     """
+
+#     def __init__(
+#         self,
+#         name: str | None = None,
+#         system: dict | list | System | None = None,
+#         messages: dataframe.ln_DataFrame | None = None,
+#         service: BaseService | None = None,
+#         sender: str | None = None,
+#         llmconfig: dict[str, str | int | dict] | None = None,
+#         tools: list[Callable | Tool] | None = None,
+#         datalogger: None | DataLogger = None,
+#         persist_path: PATH_TYPE | None = None,  # instruction_sets=None,
+#         tool_manager: ToolManager | None = None,
+#         **kwargs,
+#     ):
+#         """
+#         Initializes a new Branch instance with various configurations.
+
+#         Args:
+#             name (str | None): Optional name for the branch.
+#             system (dict | list | System | None): System configuration or messages.
+#             messages (dataframe.ln_DataFrame | None): Initial messages for the branch.
+#             service (BaseService | None): The service associated with this branch.
+#             sender (str | None): Default sender for messages from this branch.
+#             llmconfig (dict[str, str | int | dict] | None): LLM configuration.
+#             tools (list[Callable | Tool] | None): List of tools or functions to be registered.
+#             datalogger (DataLogger | None): Optional data logger for branch operations.
+#             persist_path (PATH_TYPE | None): File system path for data persistence.
+#             tool_manager (ToolManager | None): Tool manager for handling tools.
+#             **kwargs: Additional keyword arguments.
+#         """
+
+#         super().__init__(
+#             messages=messages,
+#             datalogger=datalogger,
+#             persist_path=persist_path,
+#             name=name,
+#             **kwargs,
+#         )
+
+#         # add branch name
+#         self.name = name
+#         self.sender = sender or "system"
+#         self.tool_manager = tool_manager or ToolManager()
+
+#         if tools:
+#             try:
+#                 tools_ = []
+#                 _tools = convert.to_list(tools)
+#                 for i in _tools:
+#                     if isinstance(i, Tool):
+#                         tools_.append(i)
+#                     else:
+#                         tools_.append(func_to_tool(i))
+
+#                 self.register_tools(tools_)
+#             except Exception as e:
+#                 raise TypeError(f"Error in registering tools: {e}") from e
+
+#         self.service, self.llmconfig = self._add_service(service, llmconfig)
+#         self.status_tracker = StatusTracker()
+
+#         # add instruction sets
+#         # self.instruction_sets = instruction_sets
+
+#         self.pending_ins = {}
+#         self.pending_outs = deque()
+
+#     @property
+#     def has_tools(self) -> bool:
+#         """
+#         Checks if the branch has any tools registered.
+
+#         Returns:
+#             bool: True if there are tools registered, False otherwise.
+#         """
+#         return self.tool_manager.registry != {}
+
+#     # todo: also update other attributes
+#     def merge_branch(self, branch: "Branch", update: bool = True) -> None:
+#         """
+#         Merges another branch into this one, including messages and tools.
+
+#         Args:
+#             branch (Branch): The branch to merge into this one.
+#             update (bool): If True, updates the tool registry and other attributes. Defaults to True.
+#         """
+
+#         Args:
+#             branch (Branch): The branch to merge.
+#             update (bool): Whether to update the existing attributes or add new ones (default: True).
+#         """
+#         message_copy = branch.messages.copy()
+#         self.messages = self.messages.merge(message_copy, how="outer")
+#         self.datalogger.extend(branch.datalogger.log)
+
+#         if update:
+#             # self.instruction_sets.update(branch.instruction_sets)
+#             self.tool_manager.registry.update(branch.tool_manager.registry)
+#         else:
+#             for key, value in branch.instruction_sets.items():
+#                 if key not in self.instruction_sets:
+#                     self.instruction_sets[key] = value
+
+#             for key, value in branch.tool_manager.registry.items():
+#                 if key not in self.tool_manager.registry:
+#                     self.tool_manager.registry[key] = value
+
+#     # ----- tool manager methods ----- #
+#     def register_tools(
+#         self, tools: Union[Tool, list[Tool | Callable], Callable]
+#     ) -> None:
+#         """
+#         Registers tools in the branch's tool manager.
+
+#         Args:
+#             tools (Union[Tool, list[Tool]]): The tool(s) to register.
+#         """
+#         if not isinstance(tools, list):
+#             tools = [tools]
+#         self.tool_manager.register_tools(tools=tools)
+
+#     def delete_tools(
+#         self,
+#         tools: TOOL_TYPE,
+#         verbose: bool = True,
+#     ) -> bool:
+#         """
+#         Deletes tools from the branch's tool manager.
+
+#         Args:
+#             tools (Union[T, list[T], str, list[str]]): The tool(s) to delete.
+#             verbose (bool): Whether to print success/failure messages (default: True).
+
+#         Returns:
+#             bool: True if the tools were successfully deleted, False otherwise.
+#         """
+#         if not isinstance(tools, list):
+#             tools = [tools]
+#         if convert.is_same_dtype(tools, str):
+#             for act_ in tools:
+#                 if act_ in self.tool_manager.registry:
+#                     self.tool_manager.registry.pop(act_)
+#             if verbose:
+#                 print("tools successfully deleted")
+#             return True
+#         elif convert.is_same_dtype(tools, Tool):
+#             for act_ in tools:
+#                 if act_.schema_["function"]["name"] in self.tool_manager.registry:
+#                     self.tool_manager.registry.pop(act_.schema_["function"]["name"])
+#             if verbose:
+#                 print("tools successfully deleted")
+#             return True
+#         if verbose:
+#             print("tools deletion failed")
+#         return False
+
+#     def send(self, recipient: str, category: str, package: Any) -> None:
+#         """
+#         Sends a mail to a recipient.
+
+#         Args:
+#             recipient (str): The recipient of the mail.
+#             category (str): The category of the mail.
+#             package (Any): The package to send in the mail.
+#         """
+#         mail_ = BaseMail(
+#             sender=self.sender, recipient=recipient, category=category, package=package
+#         )
+#         self.pending_outs.append(mail_)
+
+#     def receive(
+#         self,
+#         sender: str,
+#         messages: bool = True,
+#         tools: bool = True,
+#         service: bool = True,
+#         llmconfig: bool = True,
+#     ) -> None:
+#         """
+#         Receives mails from a sender and updates the branch accordingly.
+
+#         Args:
+#             sender (str): The sender of the mails.
+#             messages (bool): Whether to receive message updates (default: True).
+#             tools (bool): Whether to receive tool updates (default: True).
+#             service (bool): Whether to receive service updates (default: True).
+#             llmconfig (bool): Whether to receive language model configuration updates (default: True).
+
+#         Raises:
+#             ValueError: If there are no packages from the specified sender.
+#                         If the messages format is invalid.
+#                         If the tools format is invalid.
+#                         If the provider format is invalid.
+#                         If the llmconfig format is invalid.
+#         """
+#         skipped_requests = deque()
+#         if sender not in self.pending_ins:
+#             raise ValueError(f"No package from {sender}")
+#         while self.pending_ins[sender]:
+#             mail_ = self.pending_ins[sender].popleft()
+
+#             if mail_.category == "messages" and messages:
+#                 if not isinstance(mail_.package, dataframe.ln_DataFrame):
+#                     raise ValueError("Invalid messages format")
+#                 MessageUtil.validate_messages(mail_.package)
+#                 self.messages = self.messages.merge(mail_.package, how="outer")
+
+#             elif mail_.category == "tools" and tools:
+#                 if not isinstance(mail_.package, Tool):
+#                     raise ValueError("Invalid tools format")
+#                 self.tool_manager.register_tools([mail_.package])
+
+#             elif mail_.category == "provider" and service:
+#                 from lionagi.libs.ln_api import BaseService
+
+#                 if not isinstance(mail_.package, BaseService):
+#                     raise ValueError("Invalid provider format")
+#                 self.service = mail_.package
+
+#             elif mail_.category == "llmconfig" and llmconfig:
+#                 if not isinstance(mail_.package, dict):
+#                     raise ValueError("Invalid llmconfig format")
+#                 self.llmconfig.update(mail_.package)
+
+#             else:
+#                 skipped_requests.append(mail_)
+
+#         self.pending_ins[sender] = skipped_requests
+#         if self.pending_ins[sender] == deque():
+#             self.pending_ins.pop(sender)
+
+#     def receive_all(self) -> None:
+#         """
+#         Receives all pending mails and updates the branch accordingly.
+#         """
+#         for key in list(self.pending_ins.keys()):
+#             self.receive(key)
+
+#     @staticmethod
+#     def _add_service(service, llmconfig):
+#         """
+#         Initializes the service and LLM configuration for the branch.
+
+#         This static method provides a way to set up the service and LLM configuration
+#         based on provided parameters or defaults to a suitable service and configuration.
+
+#         Args:
+#             service (BaseService | None): The service to be used by the branch.
+#             llmconfig (dict | None): The LLM configuration for the branch.
+
+#         Returns:
+#             tuple: A tuple containing the initialized service and LLM configuration.
+
+#         Raises:
+#             ValueError: If no suitable service is available or specified.
+
+#         Examples:
+#             >>> service, llmconfig = Branch._add_service(None, None)
+#         """
+#         from lionagi.integrations.provider.oai import OpenAIService
+
+#         if service is None:
+#             try:
+#                 from lionagi.integrations.provider import Services
+
+#                 service = Services.OpenAI()
+
+#             except:
+#                 raise ValueError("No available service")
+#         if llmconfig is None:
+#             if isinstance(service, OpenAIService):
+#                 from lionagi.integrations.config import oai_schema
+
+#                 llmconfig = oai_schema["chat/completions"]["config"]
+#             else:
+#                 llmconfig = {}
+#         return service, llmconfig
+
+#     def _is_invoked(self) -> bool:
+#         """
+#         Checks if the conversation has been invoked with an action response.
+
+#         This method determines whether the latest message in the conversation
+#         includes an action response, indicating that a specific action or command
+#         has been invoked.
+
+#         Returns:
+#                 bool: True if the conversation has been invoked, False otherwise.
+
+#         """
+#         content = self.messages.iloc[-1]["content"]
+#         try:
+#             if convert.to_dict(content)["action_response"].keys() >= {
+#                 "function",
+#                 "arguments",
+#                 "output",
+#             }:
+#                 return True
+#         except Exception:
+#             return False